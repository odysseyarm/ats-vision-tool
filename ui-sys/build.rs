<<<<<<< HEAD
extern crate cmake;
use cmake::Config;
=======
extern crate make_cmd;
extern crate cmake;
>>>>>>> aafd1982

use std::env;
use std::path::Path;
use std::process::Command;

fn main() {
    // Update the submodule with libui if needed
    if !Path::new("libui/.git").exists() {
        Command::new("git").args(&["submodule", "update", "--init"]).status().unwrap();
    }

<<<<<<< HEAD
    let target = env::var("TARGET").unwrap();
    let msvc = target.contains("msvc");

    let dst = Config::new("libui")
        .build_target("")
        .build();

    let mut postfix = Path::new("build").join("out");
    let libname;
    if msvc {
        postfix = postfix.join("Release");
        libname = "libui";
    } else {
        libname = "ui";
    }
    let dst = dst.join(&postfix);

    println!("cargo:rustc-link-lib={}", libname);
    println!("cargo:rustc-link-search=native={}", dst.display());
}
=======
    // Run cmake to build the project's makefiles
    let dst = cmake::Config::new("libui")
                             .build_target("")
                             .build();
    let dst = format!("{}/build", dst.display());

    // Run make to build the actual library
    let out_dir = env::var("OUT_DIR").unwrap();
    let outdir_argument = format!("OUTDIR={}", out_dir);
    let objdir_argument = format!("OBJDIR={}/obj", out_dir);
    make_cmd::gnu_make().args(&["-C", &dst, &*outdir_argument, &*objdir_argument])
                        .status()
                        .unwrap();
    //Command::new("cp").args(&["-r", "libui/out/", &*out_dir]).status().unwrap();

    println!("cargo:rustc-link-search=native={}/out/", dst);
    println!("cargo:rustc-link-lib=dylib=ui");
}
>>>>>>> aafd1982
<|MERGE_RESOLUTION|>--- conflicted
+++ resolved
@@ -1,10 +1,5 @@
-<<<<<<< HEAD
 extern crate cmake;
 use cmake::Config;
-=======
-extern crate make_cmd;
-extern crate cmake;
->>>>>>> aafd1982
 
 use std::env;
 use std::path::Path;
@@ -16,7 +11,6 @@
         Command::new("git").args(&["submodule", "update", "--init"]).status().unwrap();
     }
 
-<<<<<<< HEAD
     let target = env::var("TARGET").unwrap();
     let msvc = target.contains("msvc");
 
@@ -36,24 +30,4 @@
 
     println!("cargo:rustc-link-lib={}", libname);
     println!("cargo:rustc-link-search=native={}", dst.display());
-}
-=======
-    // Run cmake to build the project's makefiles
-    let dst = cmake::Config::new("libui")
-                             .build_target("")
-                             .build();
-    let dst = format!("{}/build", dst.display());
-
-    // Run make to build the actual library
-    let out_dir = env::var("OUT_DIR").unwrap();
-    let outdir_argument = format!("OUTDIR={}", out_dir);
-    let objdir_argument = format!("OBJDIR={}/obj", out_dir);
-    make_cmd::gnu_make().args(&["-C", &dst, &*outdir_argument, &*objdir_argument])
-                        .status()
-                        .unwrap();
-    //Command::new("cp").args(&["-r", "libui/out/", &*out_dir]).status().unwrap();
-
-    println!("cargo:rustc-link-search=native={}/out/", dst);
-    println!("cargo:rustc-link-lib=dylib=ui");
-}
->>>>>>> aafd1982
+}