<<<<<<< HEAD
# libUI
[![libui-rs build status](https://api.travis-ci.org/LeoTindall/libui-rs.svg?branch=master)](https://travis-ci.org/LeoTindall/libui-rs/)

A Rusty user interface library that binds to platform native APIs. 
These are work-in-progress Rust bindings to the minimalistic native UI library [libui][libui].
=======
# The Improved User Interface Crate
[![libui-rs build status](https://api.travis-ci.org/LeoTindall/libui-rs.svg?branch=master)](https://travis-ci.org/LeoTindall/libui-rs/)

`iui` is a simple, small, easy to distribute GUI library, a Rusty user interface library that binds to platform native APIs.
These are work-in-progress bindings to the minimalistic native UI library [libui][libui].

Add this to your crate with:

```
iui = "0.1.0"
```

## Example

```
extern crate iui;
use iui::prelude::*;
use iui::controls::{VerticalBox, MultilineEntry, Button};
use std::io::prelude::*;
use std::error::Error;
use std::fs::File;

fn main() {
    // Initialize the UI
    let ui = UI::init().unwrap();

    // Create the input controls
    let entry = MultilineEntry::new(&ui);
    let button = Button::new(&ui, "Save Buffer");

    // Set up the application's layout
    let window = Window::new(&ui, "Save Buffer to File", 640, 480, WindowType::NoMenubar);
    let vbox = VerticalBox::new(&ui);
    vbox.append(&ui, entry.clone(), LayoutStrategy::Stretchy);
    vbox.append(&ui, button.clone(), LayoutStrategy::Compact);
    window.set_child(&ui, vbox);
    window.show(&ui);

    // When the button is clicked, get the name of a file and then write the entry's contents to it.
    // Note the in real code you should spin off a thread to do the actual writing, do it between UI events,
    // or use Tokio. Even with minmal content, this method shows noticable lag.
    button.on_clicked(&ui, {
        let ui = ui.clone();
        move |_| {
            if let Some(path) = window.save_file(&ui) {
                let mut file = match File::create(&path) {
                    Err(why) => { window.modal_err(&ui, "I/O Error", &format!("Could not open file {}: {}", path.display(), why.description())); return; }
                    Ok(f) => f
                };
                match file.write_all(entry.value(&ui).as_bytes()) {
                    Err(why) => { window.modal_err(&ui, "I/O Error", &format!("Could not write to file {}: {}", path.display(), why.description())); return; }
                    Ok(_) => ()
                };
            }    
        }
    });

    ui.main();
}
```

## Organization

`iui` is the safe Rust wrapper, to be used by most users.
`ui` is the old version of the safe wrapper. Don't use this.
`ui-sys` is the raw unsafe bindings to the `libui` C code. Requires `cmake` so it can build `libui`.
>>>>>>> 96cb8297

## Building
`libui` is included as a submodule. You will need CMake to build `libui` itself.

Based on work by @pcwalton. Licensed MIT.

## Testing Note
Travis does not connect video devices to their testing environments, so the tests cannot be run. Therefore, the "tests" only check compilation.

<<<<<<< HEAD
[libui]: https://github.com/andlabs/libui

# Testing Note

Travis does not connect video devices to their testing environments, so the tests cannot be run. Therefore, the "tests" only check compilation.
=======
[libui]: https://github.com/andlabs/libui
>>>>>>> 96cb8297
<|MERGE_RESOLUTION|>--- conflicted
+++ resolved
@@ -1,10 +1,3 @@
-<<<<<<< HEAD
-# libUI
-[![libui-rs build status](https://api.travis-ci.org/LeoTindall/libui-rs.svg?branch=master)](https://travis-ci.org/LeoTindall/libui-rs/)
-
-A Rusty user interface library that binds to platform native APIs. 
-These are work-in-progress Rust bindings to the minimalistic native UI library [libui][libui].
-=======
 # The Improved User Interface Crate
 [![libui-rs build status](https://api.travis-ci.org/LeoTindall/libui-rs.svg?branch=master)](https://travis-ci.org/LeoTindall/libui-rs/)
 
@@ -71,7 +64,6 @@
 `iui` is the safe Rust wrapper, to be used by most users.
 `ui` is the old version of the safe wrapper. Don't use this.
 `ui-sys` is the raw unsafe bindings to the `libui` C code. Requires `cmake` so it can build `libui`.
->>>>>>> 96cb8297
 
 ## Building
 `libui` is included as a submodule. You will need CMake to build `libui` itself.
@@ -81,12 +73,4 @@
 ## Testing Note
 Travis does not connect video devices to their testing environments, so the tests cannot be run. Therefore, the "tests" only check compilation.
 
-<<<<<<< HEAD
-[libui]: https://github.com/andlabs/libui
-
-# Testing Note
-
-Travis does not connect video devices to their testing environments, so the tests cannot be run. Therefore, the "tests" only check compilation.
-=======
-[libui]: https://github.com/andlabs/libui
->>>>>>> 96cb8297
+[libui]: https://github.com/andlabs/libui