# Changelog
All notable changes to this project will be documented in this file.

The format is based on [Keep a Changelog](https://keepachangelog.com/en/1.0.0/),
and this project adheres to [Semantic Versioning](https://semver.org/spec/v2.0.0.html).

## [Unreleased]

### Added
<<<<<<< HEAD
- uiOpenFolder API
=======
- uiSliderHasToolTip() API
- uiSliderSetHasToolTip() API
- uiSliderSetRange() API
>>>>>>> bddf269f
- uiTableHeaderSortIndicator() API
- uiTableHeaderSetSortIndicator() API
- uiTableHeaderOnClicked() API
- uiTableHeaderVisible() API
- uiTableHeaderSetVisible() API
- uiBoxNumChildren() API
- uiFormNumChildren() API
- uiComboboxInsertAt() API
- uiComboboxDelete() API
- uiComboboxClear() API
- uiWindowResizeable() API
- uiWindowSetResizeable() API
- uiDrawPathEnded() API
- Automatic dark mode detection on macOS
- uiFreeFontDescriptor() API
- uiLoadControlFont() API
- Doxygen documentation generator
- GitHub Actions CI

### Removed
- AppVeyor and Azure Pipelines CI<|MERGE_RESOLUTION|>--- conflicted
+++ resolved
@@ -7,13 +7,11 @@
 ## [Unreleased]
 
 ### Added
-<<<<<<< HEAD
-- uiOpenFolder API
-=======
+
+- uiOpenFolder() API
 - uiSliderHasToolTip() API
 - uiSliderSetHasToolTip() API
 - uiSliderSetRange() API
->>>>>>> bddf269f
 - uiTableHeaderSortIndicator() API
 - uiTableHeaderSetSortIndicator() API
 - uiTableHeaderOnClicked() API
